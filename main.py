--- conflicted
+++ resolved
@@ -188,7 +188,6 @@
             return
 
         await query.answer()
-<<<<<<< HEAD
 
         if data == "select_impostor":
             game_manager.start_new_game(chat_id, "impostor", user_id)
@@ -239,7 +238,7 @@
             elif data == "show_rules":
                 print(f"[INFO] Processing show_rules for user {user_id}")
                 await game.show_rules(update)
-=======
+
         game_manager = get_game_manager(chat_id)
 
         if data == "classic_mode":
@@ -284,7 +283,6 @@
         elif data == "show_rules":
             print(f"[INFO] Processing show_rules for user {user_id}")
             await game_manager.show_rules(update)
->>>>>>> 29caec8a
         elif data.startswith("analytics_"):
             print(f"[INFO] Processing analytics callback for user {user_id}: {data}")
             await handle_analytics_callback(update, context)
@@ -400,13 +398,9 @@
     application.add_handler(CommandHandler("startgame", startgame))
     application.add_handler(CommandHandler("help", help_command))
     application.add_handler(CommandHandler("about", about_command))
-<<<<<<< HEAD
     application.add_handler(CommandHandler("pulse", start_pulse_code_game))
     application.add_handler(CommandHandler("guess", make_guess_handler))
     
-=======
-
->>>>>>> 29caec8a
     # Topic-based game commands
     application.add_handler(CommandHandler("creategame", create_game_command))
     application.add_handler(CommandHandler("joingames", join_games_command))
